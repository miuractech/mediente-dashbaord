import { useCallback } from "react";
import {
  AppShell,
  Burger,
  Group,
  Text,
  NavLink,
  Button,
  Avatar,
  Menu,
  Box,
} from "@mantine/core";
import { useDisclosure } from "@mantine/hooks";
import { notifications } from "@mantine/notifications";
import {
  IconDashboard,
  IconSettings,
  IconLogout,
  IconUser,
  IconChevronDown,
  IconFolder,
  IconCalendar,
  IconFiles,
  IconBuilding,
  IconSettings2,
  IconClipboardList,
  IconHierarchy,
} from "@tabler/icons-react";
import { useNavigate, useLocation, Outlet } from "react-router-dom";
import { useAuth } from "./useAuth";

export default function AdminLayout() {
  const [opened, { toggle }] = useDisclosure();
  const { user, logout } = useAuth();
  const navigate = useNavigate();
  const location = useLocation();

  const handleLogout = useCallback(async () => {
    try {
      await logout();
      notifications.show({
        title: "Logged Out",
        message: "You have been successfully logged out.",
        color: "blue",
      });
      navigate("/admin/login");
    } catch (error) {
      console.error("Logout error:", error);
      notifications.show({
        title: "Logout Error",
        message: "Failed to logout. Please try again.",
        color: "red",
      });
    }
  }, [logout, navigate]);

  const isActive = (path: string) => {
    return location.pathname === path;
  };

  return (
    <AppShell
      header={{ height: 60 }}
      navbar={{ width: 300, breakpoint: "sm", collapsed: { mobile: !opened } }}
      padding="md"
    >
      <AppShell.Header>
        <Group h="100%" px="md" justify="space-between">
          <Group>
            <Burger
              opened={opened}
              onClick={toggle}
              hiddenFrom="sm"
              size="sm"
            />
            <Group gap="xs">
              <Text size="xl" fw={700} c="blue">
                MEDIENTE
              </Text>
            </Group>
          </Group>

          <Menu shadow="md" width={200}>
            <Menu.Target>
              <Button
                variant="subtle"
                rightSection={<IconChevronDown size={16} />}
              >
                <Group gap="xs">
                  <Avatar size="sm" color="blue">
                    {user?.name.charAt(0).toUpperCase()}
                  </Avatar>
                  <Text size="sm">{user?.name}</Text>
                </Group>
              </Button>
            </Menu.Target>

            <Menu.Dropdown>
              <Menu.Label>Account</Menu.Label>
              <Menu.Item leftSection={<IconUser size={14} />}>
                Profile
              </Menu.Item>
              <Menu.Item leftSection={<IconSettings size={14} />}>
                Settings
              </Menu.Item>
              <Menu.Divider />
              <Menu.Item
                leftSection={<IconLogout size={14} />}
                color="red"
                onClick={handleLogout}
              >
                Logout
              </Menu.Item>
            </Menu.Dropdown>
          </Menu>
        </Group>
      </AppShell.Header>

      <AppShell.Navbar p="md">
        <Box mb="xl">
          <Text size="sm" c="dimmed" mb="md">
            Navigation
          </Text>

          <NavLink
            label="Dashboard"
<<<<<<< HEAD
          
=======
            className="rounded-lg"
>>>>>>> 43b0278d
            leftSection={<IconDashboard size="1rem" />}
            active={isActive("/admin/dashboard")}
            onClick={() => navigate("/admin/dashboard")}
          />

          <NavLink
            label="Projects"
<<<<<<< HEAD
          
=======
            className="rounded-lg"
>>>>>>> 43b0278d
            leftSection={<IconFolder size="1rem" />}
            active={isActive("/admin/projects")}
            onClick={() => navigate("/admin/projects")}
          />

          <NavLink
            label="Calendar"
<<<<<<< HEAD
          
=======
            className="rounded-lg"
>>>>>>> 43b0278d
            leftSection={<IconCalendar size="1rem" />}
            active={isActive("/admin/calendar")}
            onClick={() => navigate("/admin/calendar")}
          />

          <NavLink
            label="Templates"
<<<<<<< HEAD
          
=======
            className="rounded-lg"
>>>>>>> 43b0278d
            leftSection={<IconFiles size="1rem" />}
            active={isActive("/admin/templates")}
            onClick={() => navigate("/admin/templates")}
          />

          <NavLink
            label="Call Sheet"
            className="rounded-lg"
            leftSection={<IconClipboardList size="1rem" />}
            active={isActive("/admin/callsheet")}
            onClick={() => navigate("/admin/callsheet")}
          />

          <NavLink
            label="Departments"
<<<<<<< HEAD
          
=======
            className="rounded-lg"
>>>>>>> 43b0278d
            leftSection={<IconBuilding size="1rem" />}
            active={isActive("/admin/departments")}
            onClick={() => navigate("/admin/departments")}
          />

          <NavLink
            label="Department Roles"
<<<<<<< HEAD
  
=======
            className="rounded-lg"
>>>>>>> 43b0278d
            leftSection={<IconHierarchy size="1rem" />}
            active={isActive("/admin/roles")}
            onClick={() => navigate("/admin/roles")}
          />
          {/*           
          <NavLink
            label="Teams"
              className='rounded-lg'
            leftSection={<IconUsersGroup size="1rem" />}
            active={isActive('/admin/teams')}
            onClick={() => navigate('/admin/teams')}
          /> */}

          <NavLink
            label="Crew"
<<<<<<< HEAD
  
=======
            className="rounded-lg"
>>>>>>> 43b0278d
            leftSection={<IconSettings2 size="1rem" />}
            active={isActive("/admin/crew")}
            onClick={() => navigate("/admin/crew")}
          />
        </Box>

        <Box mt="auto">
          <NavLink
            label="Settings"
<<<<<<< HEAD
=======
            className="rounded-lg"
>>>>>>> 43b0278d
            leftSection={<IconSettings size="1rem" />}
            active={isActive("/admin/settings")}
            onClick={() => navigate("/admin/settings")}
          />

          <NavLink
            label="Logout"
<<<<<<< HEAD
          
=======
            className="rounded-lg"
>>>>>>> 43b0278d
            leftSection={<IconLogout size="1rem" />}
            color="red"
            onClick={handleLogout}
          />
        </Box>
      </AppShell.Navbar>

      <AppShell.Main
        style={{
          backgroundColor: "#FAF9FF",
          borderRadius: "40px",
        }}
      >
        <Outlet />
      </AppShell.Main>
    </AppShell>
  );
}<|MERGE_RESOLUTION|>--- conflicted
+++ resolved
@@ -124,11 +124,7 @@
 
           <NavLink
             label="Dashboard"
-<<<<<<< HEAD
-          
-=======
-            className="rounded-lg"
->>>>>>> 43b0278d
+            className="rounded-lg"
             leftSection={<IconDashboard size="1rem" />}
             active={isActive("/admin/dashboard")}
             onClick={() => navigate("/admin/dashboard")}
@@ -136,11 +132,7 @@
 
           <NavLink
             label="Projects"
-<<<<<<< HEAD
-          
-=======
-            className="rounded-lg"
->>>>>>> 43b0278d
+            className="rounded-lg"
             leftSection={<IconFolder size="1rem" />}
             active={isActive("/admin/projects")}
             onClick={() => navigate("/admin/projects")}
@@ -148,11 +140,7 @@
 
           <NavLink
             label="Calendar"
-<<<<<<< HEAD
-          
-=======
-            className="rounded-lg"
->>>>>>> 43b0278d
+            className="rounded-lg"
             leftSection={<IconCalendar size="1rem" />}
             active={isActive("/admin/calendar")}
             onClick={() => navigate("/admin/calendar")}
@@ -160,11 +148,7 @@
 
           <NavLink
             label="Templates"
-<<<<<<< HEAD
-          
-=======
-            className="rounded-lg"
->>>>>>> 43b0278d
+            className="rounded-lg"
             leftSection={<IconFiles size="1rem" />}
             active={isActive("/admin/templates")}
             onClick={() => navigate("/admin/templates")}
@@ -180,11 +164,7 @@
 
           <NavLink
             label="Departments"
-<<<<<<< HEAD
-          
-=======
-            className="rounded-lg"
->>>>>>> 43b0278d
+            className="rounded-lg"
             leftSection={<IconBuilding size="1rem" />}
             active={isActive("/admin/departments")}
             onClick={() => navigate("/admin/departments")}
@@ -192,11 +172,7 @@
 
           <NavLink
             label="Department Roles"
-<<<<<<< HEAD
-  
-=======
-            className="rounded-lg"
->>>>>>> 43b0278d
+            className="rounded-lg"
             leftSection={<IconHierarchy size="1rem" />}
             active={isActive("/admin/roles")}
             onClick={() => navigate("/admin/roles")}
@@ -212,11 +188,7 @@
 
           <NavLink
             label="Crew"
-<<<<<<< HEAD
-  
-=======
-            className="rounded-lg"
->>>>>>> 43b0278d
+            className="rounded-lg"
             leftSection={<IconSettings2 size="1rem" />}
             active={isActive("/admin/crew")}
             onClick={() => navigate("/admin/crew")}
@@ -226,10 +198,7 @@
         <Box mt="auto">
           <NavLink
             label="Settings"
-<<<<<<< HEAD
-=======
-            className="rounded-lg"
->>>>>>> 43b0278d
+            className="rounded-lg"
             leftSection={<IconSettings size="1rem" />}
             active={isActive("/admin/settings")}
             onClick={() => navigate("/admin/settings")}
@@ -237,11 +206,7 @@
 
           <NavLink
             label="Logout"
-<<<<<<< HEAD
-          
-=======
-            className="rounded-lg"
->>>>>>> 43b0278d
+            className="rounded-lg"
             leftSection={<IconLogout size="1rem" />}
             color="red"
             onClick={handleLogout}
